--- conflicted
+++ resolved
@@ -464,10 +464,6 @@
 
     # Take the difference between the first two time steps
     diff = (ds.time.data[1] - ds.time.data[0])
-<<<<<<< HEAD
-    # total_seconds =  pd.to_timedelta([diff]).astype('timedelta64[s]')[0].astype(np.int32)
-=======
->>>>>>> cc030e28
     total_seconds =  pd.to_timedelta([diff]).total_seconds()
 
     # TODO: These should be configurable
